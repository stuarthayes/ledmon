--- conflicted
+++ resolved
@@ -44,12 +44,9 @@
 #include "sysfs.h"
 #include "utils.h"
 #include "vmdssd.h"
-<<<<<<< HEAD
 #include "amd_sgpio.h"
 #include "npem.h"
-=======
 #include "amd.h"
->>>>>>> 641bdfa5
 
 /* Global timestamp value. It shell be used to update a timestamp field of block
    device structure. See block.h for details. */
@@ -99,15 +96,12 @@
 		result = dellssd_write;
 	} else if (cntrl->cntrl_type == CNTRL_TYPE_VMD) {
 		result = vmdssd_write;
-<<<<<<< HEAD
 	} else if (cntrl->cntrl_type == CNTRL_TYPE_AMD_SGPIO) {
 		result = amd_sgpio_write;
 	} else if (cntrl->cntrl_type == CNTRL_TYPE_NPEM) {
 		result = npem_write;
-=======
 	} else if (cntrl->cntrl_type == CNTRL_TYPE_AMD) {
 		result = amd_write;
->>>>>>> 641bdfa5
 	}
 	return result;
 }
@@ -157,15 +151,13 @@
 		result = dellssd_get_path(cntrl->sysfs_path);
 	else if (cntrl->cntrl_type == CNTRL_TYPE_VMD)
 		result = vmdssd_get_path(cntrl->sysfs_path);
-<<<<<<< HEAD
 	else if (cntrl->cntrl_type == CNTRL_TYPE_AMD_SGPIO)
 		result = amd_sgpio_get_path(cntrl->sysfs_path);
 	else if (cntrl->cntrl_type == CNTRL_TYPE_NPEM)
 		result = npem_get_path(cntrl->sysfs_path);
-=======
 	else if (cntrl->cntrl_type == CNTRL_TYPE_AMD)
 		result = amd_get_path(path, cntrl->sysfs_path);
->>>>>>> 641bdfa5
+  
 	return result;
 }
 
